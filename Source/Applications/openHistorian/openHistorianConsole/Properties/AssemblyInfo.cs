--- conflicted
+++ resolved
@@ -3,11 +3,7 @@
 
 // Assembly identity attributes.
 
-<<<<<<< HEAD
-[assembly: AssemblyVersion("2.0.366.0")]
-=======
 [assembly: AssemblyVersion("2.0.368.0")]
->>>>>>> 7e932e55
 
 // Informational attributes.
 
